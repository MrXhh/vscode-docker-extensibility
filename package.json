--- conflicted
+++ resolved
@@ -2,14 +2,9 @@
     "name": "@microsoft/vscode-docker-extensibility",
     "author": "Microsoft Corporation",
     "workspaces": [
-<<<<<<< HEAD
-        "packages/container-runtimes",
+        "packages/vscode-container-client",
         "packages/vscode-docker-registries",
         "packages/vscode-docker-registries-extension"
-=======
-        "packages/vscode-container-client",
-        "packages/vscode-docker-registries"
->>>>>>> 6c37e85b
     ],
     "scripts": {
         "lint": "npm run -ws lint",
